--- conflicted
+++ resolved
@@ -28,7 +28,7 @@
     fw_len = tableL
     fw_half = int((fw_len-1)/2)
     window = np.zeros((fw_len,fw_len))
-    
+
     for wi in range(fw_len):
         for wj in range(fw_len):
             global_x = (i-fw_half+wi)%nx
@@ -37,19 +37,19 @@
                 window[wi,wj] = 1
             else:
                 window[wi,wj] = 0
-    
+
     return window
 
 def find_normal_structure(P,i,j,iteration,refer_id):
     smoothed_vector_i, smoothed_vector_j = myInput.output_linear_vector_matrix(iteration)
-    
-    a = (np.sum(find_window(P,i,j,iteration,refer_id) * smoothed_vector_i) + 
-        np.sum(find_window(P,i+1,j,iteration,refer_id) * smoothed_vector_i) +  
-        np.sum(find_window(P,i,j+1,iteration,refer_id) * smoothed_vector_i) + 
+
+    a = (np.sum(find_window(P,i,j,iteration,refer_id) * smoothed_vector_i) +
+        np.sum(find_window(P,i+1,j,iteration,refer_id) * smoothed_vector_i) +
+        np.sum(find_window(P,i,j+1,iteration,refer_id) * smoothed_vector_i) +
         np.sum(find_window(P,i+1,j+1,iteration,refer_id) * smoothed_vector_i)) / 4
-    b = (np.sum(find_window(P,i,j,iteration,refer_id) * smoothed_vector_j) + 
-        np.sum(find_window(P,i+1,j,iteration,refer_id) * smoothed_vector_j) + 
-        np.sum(find_window(P,i,j+1,iteration,refer_id) * smoothed_vector_j) + 
+    b = (np.sum(find_window(P,i,j,iteration,refer_id) * smoothed_vector_j) +
+        np.sum(find_window(P,i+1,j,iteration,refer_id) * smoothed_vector_j) +
+        np.sum(find_window(P,i,j+1,iteration,refer_id) * smoothed_vector_j) +
         np.sum(find_window(P,i+1,j+1,iteration,refer_id) * smoothed_vector_j)) / 4
     return a, b
 
@@ -58,7 +58,7 @@
     nx,ny=P.shape
     tri_norm = np.zeros((4,2))
     tri_grains = np.zeros(3)
-    
+
     if nei_flat[0] == nei_flat[1]:
 
         tri_norm[0,0], tri_norm[0,1] = find_normal_structure(P,i,j,iteration,P[i,j])
@@ -66,40 +66,40 @@
         tri_norm[2,0], tri_norm[2,1] = find_normal_structure(P,i,j,iteration,P[i+1,j+1])
         tri_norm[3,0], tri_norm[3,1] = find_normal_structure(P,i,j,iteration,P[i+1,j])
         tri_grains = np.array([P[i,j+1], P[i+1,j+1], P[i+1,j]])
-        
-        
+
+
     elif nei_flat[0] == nei_flat[2]:
-        
+
         tri_norm[0,0], tri_norm[0,1] = find_normal_structure(P,i,j,iteration,P[i+1,j])
         tri_norm[1,0], tri_norm[1,1] = find_normal_structure(P,i,j,iteration,P[i,j])
         tri_norm[2,0], tri_norm[2,1] = find_normal_structure(P,i,j,iteration,P[i,j+1])
         tri_norm[3,0], tri_norm[3,1] = find_normal_structure(P,i,j,iteration,P[i+1,j+1])
         tri_grains = np.array([P[i,j], P[i,j+1], P[i+1,j+1]])
-        
+
     elif nei_flat[2] == nei_flat[3]:
-        
+
         tri_norm[0,0], tri_norm[0,1] = find_normal_structure(P,i,j,iteration,P[i+1,j+1])
         tri_norm[1,0], tri_norm[1,1] = find_normal_structure(P,i,j,iteration,P[i+1,j])
         tri_norm[2,0], tri_norm[2,1] = find_normal_structure(P,i,j,iteration,P[i,j])
         tri_norm[3,0], tri_norm[3,1] = find_normal_structure(P,i,j,iteration,P[i,j+1])
         tri_grains = np.array([P[i+1,j], P[i,j], P[i,j+1]])
-        
+
     elif nei_flat[1] == nei_flat[3]:
-        
+
         tri_norm[0,0], tri_norm[0,1] = find_normal_structure(P,i,j,iteration,P[i,j+1])
         tri_norm[1,0], tri_norm[1,1] = find_normal_structure(P,i,j,iteration,P[i+1,j+1])
         tri_norm[2,0], tri_norm[2,1] = find_normal_structure(P,i,j,iteration,P[i+1,j])
         tri_norm[3,0], tri_norm[3,1] = find_normal_structure(P,i,j,iteration,P[i,j])
         tri_grains = np.array([P[i+1,j+1], P[i+1,j], P[i,j]])
-        
+
     else:
         print("ERROR: This is not a triple junction!")
         return 0, 0
-    
+
     for ni in range(4):
         tri_norm[ni] = tri_norm[ni]/np.linalg.norm(tri_norm[ni])
-        
-    
+
+
     return tri_norm, tri_grains
 
 def find_angle_tan(each_normal):
@@ -108,29 +108,29 @@
     tri_angle = np.zeros(3)
     clock90 = np.array([[0,-1],[1,0]])
     anti_clock90 = np.array([[0,1],[-1,0]])
-    
+
     tri_tang[0] = each_normal[0]@clock90
     tri_tang[1] = each_normal[1]@anti_clock90
     tri_tang[2] = -(each_normal[2]+each_normal[3])/np.linalg.norm(each_normal[2]+each_normal[3])
-    
+
     tri_angle[0] = 180 / np.pi * math.acos(np.dot(tri_tang[0], tri_tang[2]))
     tri_angle[1] = 180 / np.pi * math.acos(np.dot(tri_tang[1], tri_tang[2]))
     tri_angle[2] = 180 / np.pi * math.acos(round(np.dot(tri_tang[0], tri_tang[1]),5))
     if abs(sum(tri_angle) - 360) > 5:
         tri_angle[2] = 360 - tri_angle[2]
-    
+
     return tri_angle
 
 def find_angle(each_normal):
     tri_angle = np.zeros(3)
-    
+
     third_normal = (each_normal[0]+each_normal[1])/np.linalg.norm(each_normal[0]+each_normal[1])
     tri_angle[0] = 180 / np.pi * (2 * np.pi - 2 * math.acos(np.dot(each_normal[3], third_normal)))
     tri_angle[1] = 180 / np.pi * (2 * np.pi - 2 * math.acos(np.dot(each_normal[2], third_normal)))
-    
+
     tri_angle[2] = 180 / np.pi * (2 * np.pi - 2 * math.acos(np.dot(each_normal[2], each_normal[3])))
-    
-    
+
+
     # A way to ignore the issue of some special triple angle
     # if abs(sum(tri_angle)-360) > 5:
         # print()
@@ -138,12 +138,12 @@
         # print(tri_angle)
         # print(each_normal)
         # tri_angle[2] = 360 - tri_angle[0] - tri_angle[1]
-    
+
     return tri_angle
 
 def read_2d_input(filename,nx,ny):
     # Keep the 2d input macrostructure
-    
+
     triple_map = np.zeros((nx,ny))
     f = open(filename)
     line = f.readline()
@@ -154,10 +154,10 @@
         i = int(each_element[0])-1
         j = int(each_element[1])-1
         triple_map[i,j] = int(each_element[6])
-    
+
         line = f.readline()
     f.close()
-    
+
     return triple_map
 
 def calculate_tangent(triple_map,iteration=5):
@@ -175,9 +175,9 @@
             nei = triple_map[i:i+2,j:j+2]
             nei_flat = nei.flatten()
             if len(set(nei_flat)) == 3 and 0 not in nei_flat:
-                
+
                 # print(str(i)+" "+str(j))
-                
+
                 each_normal, grain_sequence = find_normal(triple_map,i,j,nei_flat,iteration) # Get basic normals and grain id sequence
                 if isinstance(each_normal,(int, float)): continue
                 triple_normal.append(each_normal) # Save the normals
@@ -187,17 +187,17 @@
 
                 num += 1 # Get the num of all triple point
                 if abs(sum(find_angle(each_normal))-360) > 5: issue_num += 1
-            
+
     print(f"The number of useful triple junction is {num}")
     if num==0: print("The issue propotion is 0%")
     else: print(f"The issue propotion is {issue_num/num*100}%")
-    
+
     return np.array(triple_coord), np.array(triple_angle), np.array(triple_grain)
 
 
 
 if __name__ == '__main__':
-    
+
     average_coupled_energy = np.array([0.99858999, 3.05656703, 0.4, 1.6, 0.093]) #0.55020987
     # Joseph resuults
     file_path_joseph = "/Users/lin.yang/Dropbox (UFL)/UFdata/Dihedral_angle/output/"
@@ -211,10 +211,10 @@
     triple_results_consmin = np.load(file_path_joseph + npy_file_name_joseph_consmin)
     triple_results_consmax = np.load(file_path_joseph + npy_file_name_joseph_consmax)
     triple_results_constest = np.load(file_path_joseph + npy_file_name_joseph_constest)
-    
+
     # Necessary parameters
     num_grain_initial = 48
-    
+
     num_steps = 80
     max_dihedral_ave_list = np.zeros(num_steps)
     max_dihedral_sum_list = np.zeros(num_steps)
@@ -228,7 +228,7 @@
         triple_results_step_consmin = triple_results_consmin[i,3:6,:]
         triple_results_step_consmax = triple_results_consmax[i,3:6,:]
         triple_results_step_constest = triple_results_constest[i,3:6,:]
-        
+
         triple_results_step_ave = triple_results_step_ave[:,~np.isnan(triple_results_step_ave[0,:])]
         triple_results_step_sum = triple_results_step_sum[:,~np.isnan(triple_results_step_sum[0,:])]
         triple_results_step_consmin = triple_results_step_consmin[:,~np.isnan(triple_results_step_consmin[0,:])]
@@ -244,21 +244,21 @@
         max_dihedral_consmin_list[i] = np.mean(np.max(triple_results_step_consmin,0))
         max_dihedral_consmax_list[i] = np.mean(np.max(triple_results_step_consmax,0))
         max_dihedral_constest_list[i] = np.mean(np.max(triple_results_step_constest,0))
-        
+
     # average the max dihedral angle for all time steps
     max_dihedral_ave = np.mean(max_dihedral_ave_list)
     max_dihedral_sum = np.mean(max_dihedral_sum_list)
     max_dihedral_consmin = np.mean(max_dihedral_consmin_list)
     max_dihedral_consmax = np.mean(max_dihedral_consmax_list)
     max_dihedral_constest = np.mean(max_dihedral_constest_list)
-    
+
     max_dihedral_list = np.array([max_dihedral_ave, max_dihedral_sum, max_dihedral_consmin, max_dihedral_consmax, max_dihedral_constest])
-        
-        
+
+
     dihedral_siteEnergy_cases_figure_name = "energy_results/hex_aveDihedral_aveEnergy_" + "figure.png"
     plt.clf()
     plt.plot(average_coupled_energy, max_dihedral_list, 'o', markersize=4, label = "average angle")
-    
+
     # Fitting
     a = max(max_dihedral_list)-min(max_dihedral_list)
     b = max_dihedral_list[round(len(max_dihedral_list)/2)]
@@ -274,24 +274,20 @@
     data_r2 = r2_score(max_dihedral_list, y_fit_rmse)
     print(rf"The RMSE is {round(data_rmse,3)}$^\circ$, the r$^2$ is {round(data_r2,4)}")
     # Find the exact result
-<<<<<<< HEAD
     exact_list = np.linspace(0.01, 0.5, 101)
-=======
-    exact_list = np.linspace(0.0, 0.5, 1001)
->>>>>>> 2cf24f90
     min_level = 10
     expect_site_energy = 0
-    for m in exact_list: 
+    for m in exact_list:
         if min_level > abs(func(m, popt[0], popt[1], popt[2]) - 145.46):
             min_level = abs(func(m, popt[0], popt[1], popt[2]) - 145.46)
             expect_site_energy = m
     print(f"The expected average TJ site energy is {expect_site_energy}")
-    
+
     plt.plot(np.linspace(0,4,24), [145.46]*24, '--', linewidth=2, label = "energy equilibrium on GB area") # Max-100
-    
+
     # My algorithm
     npy_file_folder = "/Users/lin/projects/SPPARKS-AGG/examples/Test_SimplifyIncE/2d_hex_for_TJE/results/"
-    
+
     # Get the average dihedral angle
     # cases=5
     # cases_name = ["ave", "sum", "consMin", "consMax", "consTest"]
@@ -305,19 +301,15 @@
     plt.ylim([110,155])
     plt.xlim([0,4])
     plt.legend(fontsize=14, loc='lower center')
-<<<<<<< HEAD
     plt.xlabel("Average TJ energy (J/MCU)", fontsize=14)
-=======
-    plt.xlabel("Coupled energy (J/MCU)", fontsize=14)
->>>>>>> 2cf24f90
     plt.ylabel(r"Angle ($^\circ$)", fontsize=14)
     plt.xticks(fontsize=16)
     plt.yticks(fontsize=16)
-    
+
     # plt.savefig(dihedral_siteEnergy_cases_figure_name, bbox_inches='tight', format='png', dpi=400)
-    
-
-
-
-
-
+
+
+
+
+
+
