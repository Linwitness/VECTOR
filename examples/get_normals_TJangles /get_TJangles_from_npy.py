#!/usr/bin/env python3
# -*- coding: utf-8 -*-
"""
Created on Fri Mar 24 11:48:29 2023

@author: Lin
"""

import os
current_path = os.getcwd()
import numpy as np
from numpy import seterr
seterr(all='raise')
import matplotlib.pyplot as plt
import math
from itertools import repeat
import sys
sys.path.append(current_path)
sys.path.append(current_path+'/../../')
import myInput
import PACKAGE_MP_Linear as linear2d
sys.path.append(current_path+'/../calculate_tangent/')
import output_tangent
from tqdm import tqdm



def get_gb_sites(P,grain_num):
    _,nx,ny=np.shape(P)
    timestep=5
    ggn_gbsites = [[] for i in repeat(None, grain_num)]
    for i in range(timestep,nx-timestep):
        for j in range(timestep,ny-timestep):
            ip,im,jp,jm = myInput.periodic_bc(nx,ny,i,j)
            if ( ((P[0,ip,j]-P[0,i,j])!=0) or ((P[0,im,j]-P[0,i,j])!=0) or\
                 ((P[0,i,jp]-P[0,i,j])!=0) or ((P[0,i,jm]-P[0,i,j])!=0) ) and\
                P[0,i,j] <= grain_num:
                ggn_gbsites[int(P[0,i,j]-1)].append([i,j])
    return ggn_gbsites

def norm_list(grain_num, P_matrix):
    # get the norm list
    # grain_num -= 1
    boundary_site = get_gb_sites(P_matrix, grain_num)
    norm_list = [np.zeros(( len(boundary_site[i]), 2 )) for i in range(grain_num)]
    for grain_i in range(grain_num):
        print(f"finish {grain_i}")

        for site in range(len(boundary_site[grain_i])):
            norm = myInput.get_grad(P_matrix, boundary_site[grain_i][site][0], boundary_site[grain_i][site][1])
            norm_list[grain_i][site,:] = list(norm)

    return norm_list, boundary_site

def get_orientation(grain_num, init_name ):
    # read the input euler angle from *.init
    eulerAngle = np.ones((grain_num,3))*-10
    with open(init_name, 'r', encoding = 'utf-8') as f:
        for line in f:
            eachline = line.split()

            if len(eachline) == 5 and eachline[0] != '#':
                lineN = int(eachline[1])-1
                if eulerAngle[lineN,0] == -10:
                    eulerAngle[lineN,:] = [float(eachline[2]), float(eachline[3]), float(eachline[4])]
    return eulerAngle[:ng-1]

def output_inclination(output_name, norm_list, site_list, orientation_list=0):

    file = open(output_name,'w')
    for i in range(len(norm_list)):
        if orientation_list != 0:
            file.writelines(['Grain ' + str(i+1) + ' Orientation: ' + str(orientation_list[i]) + ' centroid: ' + '\n'])
        else:
            file.writelines(['Grain ' + str(i+1) + ' Orientation: empty centroid: ' + '\n'])

        for j in range(len(norm_list[i])):
            file.writelines([str(site_list[i][j][0]) + ', ' + str(site_list[i][j][1]) + ', ' + str(norm_list[i][j][0]) + ', ' + str(norm_list[i][j][1]) + '\n'])

        file.writelines(['\n'])

    file.close()
    return

def output_dihedral_angle(output_name, triple_coord, triple_angle, triple_grain):
    file = open(output_name,'w')
    file.writelines(['triple_index triple_coordination grain_id0:dihedral0 grain_id1:dihedral1 grain_id2:dihedral2 angle_sum\n'])
    for i in range(len(triple_coord)):
        file.writelines([str(i+1) + ', ' + str(triple_coord[i][0]) + ' ' + str(triple_coord[i][1]) + ', ' + \
                         str(int(triple_grain[i][0])) + ':' + str(round(triple_angle[i][0],2)) + ' ' + \
                         str(int(triple_grain[i][1])) + ':' + str(round(triple_angle[i][1],2)) + ' ' + \
                         str(int(triple_grain[i][2])) + ':' + str(round(triple_angle[i][2],2)) + ' ' + \
                         str(round(np.sum(triple_angle[i]),2)) + '\n'])

    file.close()
    return

def find_window(P,i,j,iteration,refer_id):
    # Find the windows around the voxel i,j, the size depend on iteration
    nx,ny=P.shape
    tableL=2*(iteration+1)+1
    fw_len = tableL
    fw_half = int((fw_len-1)/2)
    window = np.zeros((fw_len,fw_len))

    for wi in range(fw_len):
        for wj in range(fw_len):
            global_x = (i-fw_half+wi)%nx
            global_y = (j-fw_half+wj)%ny
            if P[global_x,global_y] == refer_id:
                window[wi,wj] = 1
            else:
                window[wi,wj] = 0

    return window

def data_smooth(data_array, smooth_level=2):

    data_array_smoothed = np.zeros(len(data_array))
    for i in range(len(data_array)):
        if i < smooth_level: data_array_smoothed[i] = np.sum(data_array[0:i+smooth_level+1])/(i+smooth_level+1)
        elif (len(data_array) - 1 - i) < smooth_level: data_array_smoothed[i] = np.sum(data_array[i-smooth_level:])/(len(data_array)-i+smooth_level)
        else: data_array_smoothed[i] = np.sum(data_array[i-smooth_level:i+smooth_level+1])/(smooth_level*2+1)
        # print(data_array_smoothed[i])

    return data_array_smoothed

if __name__ == '__main__':

    npy_file_folder = "/Users/lin/projects/SPPARKS-AGG/examples/Test_SimplifyIncE/2d_hex_for_TJE/results/"
    TJ_energy_type_cases = ["consTest","ave", "sum", "consMin", "consMax"]

    # Joseph method
<<<<<<< HEAD
    file_path_joseph = "/Users/lin/Dropbox (UFL)/UFdata/Dihedral_angle/output/"    
    TJ_energy_type_cases_joseph = ["hex_dihedrals_consTest2E.npy", "hex_dihedrals1.npy", "hex_dihedrals5.npy", "hex_dihedrals3.npy", "hex_dihedrals2.npy"]
    
    
=======
    file_path_joseph = "/Users/lin/Dropbox (UFL)/UFdata/Dihedral_angle/output/"
    TJ_energy_type_cases_joseph = ["hex_dihedrals4.npy", "hex_dihedrals1.npy", "hex_dihedrals5.npy", "hex_dihedrals3.npy", "hex_dihedrals2.npy"]


>>>>>>> 25ce4208
    for index, energy_type in enumerate(TJ_energy_type_cases):
        print(f"\nStart {energy_type} energy type:")
        npy_file_name = f"h_ori_ave_{energy_type}E_hex_multiCore32_delta0.6_m2_J1_refer_1_0_0_seed56689_kt066_angle.npy"
        P0_list = np.load(npy_file_folder + npy_file_name)
        print("IC is read as matrix")

        base_name = f"dihedral_results/hex_{energy_type}_"
        dihedral_over_time_data_name = base_name + "data.npy"
        dihedral_over_time_figure_name = "max_hex_dihedral_over_time_" + energy_type + ".png"
        dihedral_over_time = np.zeros(len(P0_list))

        # If the data file exist , just read the data dile instead of recalculate it
        if os.path.exists(npy_file_folder + dihedral_over_time_data_name):
            # dihedral_over_time = np.load(npy_file_folder + dihedral_over_time_data_name)
            # print("Dihedral angle readed")

            # Get data from Joseph method
            triple_results_joseph = np.load(file_path_joseph + TJ_energy_type_cases_joseph[index])
            num_steps = 101
            max_dihedral_list_joseph = np.zeros(num_steps)

            for i in tqdm(range(num_steps)):
                # From Joseph algorithm
                triple_results_step_joseph = triple_results_joseph[i,3:6,:]

                triple_results_step_joseph = triple_results_step_joseph[:,~np.isnan(triple_results_step_joseph[0,:])]
                print(f"The number in current case is {len(triple_results_step_joseph[0,:])}")
                max_dihedral_list_joseph[i] = np.mean(np.max(triple_results_step_joseph,0))

        else:
            for timestep in range(len(P0_list)):
                print(f"\nCalculation for time step {timestep}")
                # Initial setting
                P0 = P0_list[timestep,:,:,:]
                output_inclination_name = base_name + "inclination.txt"
                output_dihedral_name = base_name + "dihedral.txt"

                # Get IC (2400, 2400)
                nx, ny, _ = P0.shape
                ng = 50
                cores = 8
                loop_times = 5
                R = np.zeros((nx,ny,2))

                # Get inclination
                test1 = linear2d.linear_class(nx,ny,ng,cores,loop_times,P0,R)
                test1.linear_main("inclination")
                P = test1.get_P()
                print('loop_times = ' + str(test1.loop_times))
                print('running_time = %.2f' % test1.running_time)
                print('running_core time = %.2f' % test1.running_coreTime)
                print('total_errors = %.2f' % test1.errors)
                print('per_errors = %.3f' % test1.errors_per_site)
                print("Inclinatin calculation done")


                # Calculate the tanget for corresponding triple junction
                triple_coord, triple_angle, triple_grain = output_tangent.calculate_tangent(P0[:,:,0], loop_times)
                print("tanget calculation done")
                # The triple_coord is the coordination of the triple junction(left-upper voxel), axis 0 is the index of triple, axis 1 is the coordination (i,j,k)
                # The triple_angle saves the three dihedral angle for corresponding triple junction,
                #   axis 0 is the index of triple,
                #   axis 1 is the three dihedral angle
                # The triple_grain saves the sequence of three grains for corresponding triple point
                #   axis 0 is the index of the triple,
                #   axis 1 is the three grains

                output_dihedral_angle(npy_file_folder + output_dihedral_name, triple_coord, triple_angle, triple_grain)
                print("Dihedral angle outputted")

                # Find the max/min dihedral and average them
                sum_grain_dihedral = 0
                sum_dihedral_num = 0
                # For max dihedral
                for i in range(len(triple_angle)):
                    if (np.sum(triple_angle[i]) - 360) > 5: continue
                    if np.max(triple_angle[i]) > 180: continue
                    sum_grain_dihedral += np.max(triple_angle[i])
                    sum_dihedral_num += 1
                if sum_dihedral_num == 0: average_max_dihedral = 0
                else: average_max_dihedral = sum_grain_dihedral / sum_dihedral_num
                print(f"The average max dihedral angle is {average_max_dihedral}")
                print("Average dihedral angle obtained")
                dihedral_over_time[timestep] = average_max_dihedral


        # Save the data
        # np.save(npy_file_folder + dihedral_over_time_data_name, dihedral_over_time)
        dihedral_over_time = max_dihedral_list_joseph
<<<<<<< HEAD
        
        num_steps = 101
        # dihedral_over_time_smooth = data_smooth(dihedral_over_time, 10)
        dihedral_over_time_smooth = np.ones(len(dihedral_over_time))*np.average(dihedral_over_time) # just average it
        plt.clf()
        plt.plot(np.linspace(0,(num_steps-1)*100,num_steps), dihedral_over_time, '.', markersize=4, label = "average angle")
        plt.plot(np.linspace(0,(num_steps-1)*100,num_steps), dihedral_over_time_smooth, '-', linewidth=2, label = "fit")
        # plt.plot(np.linspace(0,(num_steps-1)*100,num_steps), [145.46]*num_steps, '--', linewidth=2, label = "equilibrium from GB area") # Max-100
=======

        dihedral_over_time_smooth = data_smooth(dihedral_over_time, 10)
        plt.clf()
        plt.plot(np.linspace(0,(num_steps-1)*100,num_steps), dihedral_over_time, '.', markersize=4, label = "average angle")
        plt.plot(np.linspace(0,(num_steps-1)*100,num_steps), dihedral_over_time_smooth, '-', linewidth=2, label = "fit")
        plt.plot(np.linspace(0,(num_steps-1)*100,num_steps), [145.46]*num_steps, '--', linewidth=2, label = "expected angle") # Max-100
>>>>>>> 25ce4208
        # plt.plot(np.linspace(0,160*100,161), [45.95]*161, '--', linewidth=2, label = "expected angle results") # Min-010
        plt.ylim([125,150])
        plt.xlim([0,10100])
        plt.legend(fontsize=20, loc='upper right')
        plt.xlabel("Timestep (MCS)", fontsize=20)
        plt.ylabel(r"Angle ($\degree$)", fontsize=20)
        plt.xticks(fontsize=20)
        plt.yticks(fontsize=20)
        plt.xticks([0, 2000, 4000, 6000, 8000, 10000])
        plt.savefig(npy_file_folder + dihedral_over_time_figure_name, bbox_inches='tight', format='png', dpi=400)
<|MERGE_RESOLUTION|>--- conflicted
+++ resolved
@@ -131,17 +131,10 @@
     TJ_energy_type_cases = ["consTest","ave", "sum", "consMin", "consMax"]
 
     # Joseph method
-<<<<<<< HEAD
-    file_path_joseph = "/Users/lin/Dropbox (UFL)/UFdata/Dihedral_angle/output/"    
+    file_path_joseph = "/Users/lin/Dropbox (UFL)/UFdata/Dihedral_angle/output/"
     TJ_energy_type_cases_joseph = ["hex_dihedrals_consTest2E.npy", "hex_dihedrals1.npy", "hex_dihedrals5.npy", "hex_dihedrals3.npy", "hex_dihedrals2.npy"]
-    
-    
-=======
-    file_path_joseph = "/Users/lin/Dropbox (UFL)/UFdata/Dihedral_angle/output/"
-    TJ_energy_type_cases_joseph = ["hex_dihedrals4.npy", "hex_dihedrals1.npy", "hex_dihedrals5.npy", "hex_dihedrals3.npy", "hex_dihedrals2.npy"]
-
-
->>>>>>> 25ce4208
+
+
     for index, energy_type in enumerate(TJ_energy_type_cases):
         print(f"\nStart {energy_type} energy type:")
         npy_file_name = f"h_ori_ave_{energy_type}E_hex_multiCore32_delta0.6_m2_J1_refer_1_0_0_seed56689_kt066_angle.npy"
@@ -231,8 +224,7 @@
         # Save the data
         # np.save(npy_file_folder + dihedral_over_time_data_name, dihedral_over_time)
         dihedral_over_time = max_dihedral_list_joseph
-<<<<<<< HEAD
-        
+
         num_steps = 101
         # dihedral_over_time_smooth = data_smooth(dihedral_over_time, 10)
         dihedral_over_time_smooth = np.ones(len(dihedral_over_time))*np.average(dihedral_over_time) # just average it
@@ -240,14 +232,6 @@
         plt.plot(np.linspace(0,(num_steps-1)*100,num_steps), dihedral_over_time, '.', markersize=4, label = "average angle")
         plt.plot(np.linspace(0,(num_steps-1)*100,num_steps), dihedral_over_time_smooth, '-', linewidth=2, label = "fit")
         # plt.plot(np.linspace(0,(num_steps-1)*100,num_steps), [145.46]*num_steps, '--', linewidth=2, label = "equilibrium from GB area") # Max-100
-=======
-
-        dihedral_over_time_smooth = data_smooth(dihedral_over_time, 10)
-        plt.clf()
-        plt.plot(np.linspace(0,(num_steps-1)*100,num_steps), dihedral_over_time, '.', markersize=4, label = "average angle")
-        plt.plot(np.linspace(0,(num_steps-1)*100,num_steps), dihedral_over_time_smooth, '-', linewidth=2, label = "fit")
-        plt.plot(np.linspace(0,(num_steps-1)*100,num_steps), [145.46]*num_steps, '--', linewidth=2, label = "expected angle") # Max-100
->>>>>>> 25ce4208
         # plt.plot(np.linspace(0,160*100,161), [45.95]*161, '--', linewidth=2, label = "expected angle results") # Min-010
         plt.ylim([125,150])
         plt.xlim([0,10100])
