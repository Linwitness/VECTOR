#!/usr/bin/env python3
# -*- coding: utf-8 -*-
"""
Created on Fri Jan 22 15:59:27 2021

@author: lin.yang
"""

import os
current_path = os.getcwd()+'/'
import sys
sys.path.append(current_path)
import numpy as np
import math
import matplotlib.pyplot as plt
import myInput
import datetime
import multiprocessing as mp


class linear_class(object):

    def __init__(self,nx,ny,ng,cores,loop_times,P0,R,clip = 0):
        # V_matrix init value; runnning time and error for the algorithm
        self.running_time = 0
        self.running_coreTime = 0
        self.errors = 0
        self.errors_per_site = 0
        self.clip = clip

        # initial condition data
        self.nx = nx # number of sites in x axis
        self.ny = ny # number of sites in y axis
        self.ng = ng # number of grains in IC
        self.R = R  # results of analysis model
        # convert individual grains map into one grain map
        self.P = np.zeros((3,nx,ny)) # matrix to store IC and normal vector results
        self.C = np.zeros((2,nx,ny)) # curvature result matrix
        for i in range(0,np.shape(P0)[2]):
            self.P[0,:,:] += P0[:,:,i]*(i+1)
            self.C[0,:,:] += P0[:,:,i]*(i+1)

        # data for multiprocessing
        self.cores = cores

        # data for accuracy
        self.loop_times = loop_times
        self.tableL = 2*(loop_times+1)+1 # when repeatting two times, the table length will be 7 (7 by 7 table)
        self.tableL_curv = 2*(loop_times+2)+1
        self.halfL = loop_times+1

        # temporary matrix to increase efficiency
        # self.V_sparse = np.empty((loop_times+1,nx,ny),dtype=dict)  # matrix to store the tmp data during calculation

        # some attributes
        # linear smoothing matrix
        self.smoothed_vector_i, self.smoothed_vector_j = myInput.output_linear_vector_matrix(self.loop_times, self.clip)

    #%% Functions
    def get_P(self):
        # Outout the result matrix, first level is microstructure,
        # last two layers are normal vectors
        return self.P

    def get_C(self):
        # Get curvature matrix
        return self.C

    def get_errors(self):
        ge_gbsites = self.get_gb_list()
        for gbSite in ge_gbsites :
            [gei,gej] = gbSite
            ge_dx,ge_dy = myInput.get_grad(self.P,gei,gej)
            self.errors += math.acos(round(abs(ge_dx*self.R[gei,gej,0]+ge_dy*self.R[gei,gej,1]),5))

        self.errors_per_site = self.errors/len(ge_gbsites)
        
    def get_curvature_errors(self):
        gce_gbsites = self.get_gb_list()
        for gbSite in gce_gbsites :
            [gcei,gcej] = gbSite
            self.errors += abs(self.R[gcei, gcej, 2] - self.C[1, gcei, gcej])
            
        self.errors_per_site = self.errors/len(gce_gbsites)
        

    def get_2d_plot(self,init,algo):
        plt.subplots_adjust(wspace=0.2,right=1.8)
        plt.close()
        fig1 = plt.figure(1)
        fig_page = self.loop_times
        plt.title(f'{algo}-{init} \n loop = '+str(fig_page))
        if fig_page < 10:
            String = '000'+str(fig_page)
        elif fig_page < 100:
            String = '00'+str(fig_page)
        elif fig_page < 1000:
            String = '0'+str(fig_page)
        elif fig_page < 10000:
            String = str(fig_page)
        plt.imshow(self.P[0,:,:], cmap='gray', interpolation='nearest')
        plt.xticks([])
        plt.yticks([])
        plt.savefig('BL_PolyGray_noArrows.png',dpi=1000,bbox_inches='tight')

        g2p_gbsites = self.get_gb_list()
        for gbSite in g2p_gbsites:
            [g2pi,g2pj] = gbSite
            g2p_dx,g2p_dy = myInput.get_grad(self.P,g2pi,g2pj)
            if g2pi >200 and g2pi<500:
                plt.arrow(g2pj,g2pi,30*g2p_dx,30*g2p_dy,width=0.1,lw=0.1,alpha=0.8,color='navy')

        # plt.xticks([])
        # plt.yticks([])
        # plt.savefig('BL_PolyGray_Arrows.png',dpi=1000,bbox_inches='tight')

    def get_gb_list(self,grainID=1):
        ggn_gbsites = []
        for i in range(0,self.nx):
            for j in range(0,self.ny):
                ip,im,jp,jm = myInput.periodic_bc(self.nx,self.ny,i,j)
<<<<<<< HEAD
                if ( ((self.P[0,ip,j]-self.P[0,i,j])!=0) or ((self.P[0,im,j]-self.P[0,i,j])!=0) or ((self.P[0,i,jp]-self.P[0,i,j])!=0) or ((self.P[0,i,jm]-self.P[0,i,j])!=0) ):#\
                        # and self.P[0,i,j]==grainID:
=======
                if ( ((self.P[0,ip,j]-self.P[0,i,j])!=0) or 
                     ((self.P[0,im,j]-self.P[0,i,j])!=0) or 
                     ((self.P[0,i,jp]-self.P[0,i,j])!=0) or 
                     ((self.P[0,i,jm]-self.P[0,i,j])!=0) or
                     ((self.P[0,ip,jp]-self.P[0,i,j])!=0) or
                     ((self.P[0,ip,jm]-self.P[0,i,j])!=0) or
                     ((self.P[0,im,jp]-self.P[0,i,j])!=0) or
                     ((self.P[0,im,jm]-self.P[0,i,j])!=0) )\
                        and self.P[0,i,j]==grainID:
>>>>>>> 12023e80
                    ggn_gbsites.append([i,j])
        return ggn_gbsites

    def check_subdomain_and_nei(self,A):
        ca_length,ca_width = myInput.split_cores(self.cores)
        ca_area_cen = [int(A[0]/self.nx*ca_width),int(A[1]/self.ny*ca_length)]
        ca_area_nei = []
        ca_area_nei.append( [int((ca_area_cen[0]-1)%ca_width), int((ca_area_cen[1]-1)%ca_length)] )
        ca_area_nei.append( [int((ca_area_cen[0]-1)%ca_width), int(ca_area_cen[1])] )
        ca_area_nei.append( [int((ca_area_cen[0]-1)%ca_width), int((ca_area_cen[1]+1)%ca_length)] )
        ca_area_nei.append( [int(ca_area_cen[0]), int((ca_area_cen[1]+1)%ca_length)] )
        ca_area_nei.append( [int((ca_area_cen[0]+1)%ca_width), int((ca_area_cen[1]+1)%ca_length)] )
        ca_area_nei.append( [int((ca_area_cen[0]+1)%ca_width), int(ca_area_cen[1])] )
        ca_area_nei.append( [int((ca_area_cen[0]+1)%ca_width), int((ca_area_cen[1]-1)%ca_length)] )
        ca_area_nei.append( [int(ca_area_cen[0]), int((ca_area_cen[1]-1)%ca_length)] )

        return ca_area_cen, ca_area_nei

    def find_window(self,i,j,fw_len):
        # fw_len = self.tableL - 2*self.clip
        fw_half = int((fw_len-1)/2)
        window = np.zeros((fw_len,fw_len))

        for wi in range(fw_len):
            for wj in range(fw_len):
                global_x = (i-fw_half+wi)%self.nx
                global_y = (j-fw_half+wj)%self.ny
                if self.P[0,global_x,global_y] == self.P[0,i,j]:
                    window[wi,wj] = 1
                else:
                    window[wi,wj] = 0
                # window[wi,wj] = self.P[0,global_x,global_y]

        return window

    def calculate_curvature(self,matrix):
        # calculate curvature based on 5x5 smoothed matrix

        I02 = matrix[0,2]
        I11 = matrix[1,1]
        I12 = matrix[1,2]
        I13 = matrix[1,3]
        I20 = matrix[2,0]
        I21 = matrix[2,1]
        I22 = matrix[2,2]
        I23 = matrix[2,3]
        I24 = matrix[2,4]
        I31 = matrix[3,1]
        I32 = matrix[3,2]
        I33 = matrix[3,3]
        I42 = matrix[4,2]

        # calculate the improve or decrease of each site
        Ii = (I32-I12)/2 #
        Ij = (I23-I21)/2 #

        Imi = (I22-I02)/2 #
        Ipi = (I42-I22)/2 #
        Imj = (I22-I20)/2 #
        Ipj = (I24-I22)/2 #
        Imij = (I13-I11)/2 #
        Ipij = (I33-I31)/2 #

        Iii = (Ipi-Imi)/2 #
        Ijj = (Ipj-Imj)/2 #
        Iij = (Ipij-Imij)/2 #
        
        # if signal == 1:
        #     print(f"I02:{I02}; I1,1-3:{I11},{I12},{I13}; I2,0-4:{I20},{I21},{I22},{I23},{I24}; I3,1-3:{I31},{I32},{I33}; I42:{I42}")

        if (Ii**2 + Ij**2) == 0:
            return 0

        return abs(Ii**2 * Ijj - 2*Ii*Ij*Iij + Ij**2 * Iii) / (Ii**2 + Ij**2)**1.5
    #%%
    # Core
    def linear_curvature_core(self,core_input):
        # Return the curvature of each boundary pixel:
        # 1. find the smoothed matrix
        # 2. calculate curvature based on the smoothed matrix by equation
        #    K = (Ii**2 * Ijj - 2*Ii*Ij*Iij + Ij**2 * Iii) / (Ii**2 + Ij**2)**(1.5)
        core_stime = datetime.datetime.now()
        li,lj,lk=np.shape(core_input)
        fval = np.zeros((self.nx,self.ny,1))

        corner1 = core_input[0,0,:]
        corner3 = core_input[li-1,lj-1,:]

        core_area_cen, core_area_nei = self.check_subdomain_and_nei(corner1)
        print(f'the processor {core_area_cen} start...')

        test_check_read_num = 0
        test_check_max_qsize = 0
        for core_a in core_input:
            for core_b in core_a:
                i = core_b[0]
                j = core_b[1]

                ip,im,jp,jm = myInput.periodic_bc(self.nx,self.ny,i,j)
                if ( ((self.P[0,ip,j]-self.P[0,i,j])!=0) or ((self.P[0,im,j]-self.P[0,i,j])!=0) or ((self.P[0,i,jp]-self.P[0,i,j])!=0) or ((self.P[0,i,jm]-self.P[0,i,j])!=0) ):

                    window = np.zeros((self.tableL_curv,self.tableL_curv))
                    window = self.find_window(i,j,self.tableL_curv - 2*self.clip)
                    smoothed_matrix = myInput.output_smoothed_matrix(window, myInput.output_linear_smoothing_matrix(self.loop_times))[self.loop_times:-self.loop_times,self.loop_times:-self.loop_times]

                    # Error check for smoothed matrix
                    if (smoothed_matrix.shape != (5,5)):
                        print(f"The smoothed matrix is not correct: {smoothed_matrix.shape}")


                    # print(window)
                    
                    # if i==64 and j==65:
                    #     signal = 1
                    # else:
                    #     signal=0
                    fval[i,j,0] = self.calculate_curvature(smoothed_matrix)
                    

        print(f"process{core_area_cen} read {test_check_read_num} times and max qsize {test_check_max_qsize}")
        core_etime = datetime.datetime.now()
        print("my core time is " + str((core_etime - core_stime).total_seconds()))
        return (fval,(core_etime - core_stime).total_seconds())

    def linear_one_normal_vector_core(self,core_input):
        # Return the normal vector of one specific pixel:

        return

    def linear_normal_vector_core(self,core_input):
        core_stime = datetime.datetime.now()
        li,lj,lk=np.shape(core_input)
        fval = np.zeros((self.nx,self.ny,2))

        corner1 = core_input[0,0,:]
        corner3 = core_input[li-1,lj-1,:]

        core_area_cen, core_area_nei = self.check_subdomain_and_nei(corner1)
        print(f'the processor {core_area_cen} start...')

        test_check_read_num = 0
        test_check_max_qsize = 0
        for core_a in core_input:
            for core_b in core_a:
                i = core_b[0]
                j = core_b[1]
                # fv_i, fv_j = self.find_tableij(corner1,i,j)


                ip,im,jp,jm = myInput.periodic_bc(self.nx,self.ny,i,j)
                if ( ((self.P[0,ip,j]-self.P[0,i,j])!=0) or 
                     ((self.P[0,im,j]-self.P[0,i,j])!=0) or 
                     ((self.P[0,i,jp]-self.P[0,i,j])!=0) or 
                     ((self.P[0,i,jm]-self.P[0,i,j])!=0) or
                     ((self.P[0,ip,jp]-self.P[0,i,j])!=0) or
                     ((self.P[0,ip,jm]-self.P[0,i,j])!=0) or
                     ((self.P[0,im,jp]-self.P[0,i,j])!=0) or
                     ((self.P[0,im,jm]-self.P[0,i,j])!=0) ):

                    window = np.zeros((self.tableL,self.tableL))
                    window = self.find_window(i,j,self.tableL - 2*self.clip)
                    # print(window)

                    fval[i,j,0] = -np.sum(window*self.smoothed_vector_i)
                    fval[i,j,1] = np.sum(window*self.smoothed_vector_j)

        print(f"process{core_area_cen} read {test_check_read_num} times and max qsize {test_check_max_qsize}")
        core_etime = datetime.datetime.now()
        print("my core time is " + str((core_etime - core_stime).total_seconds()))
        return (fval,(core_etime - core_stime).total_seconds())

    def res_back(self,back_result):
        res_stime = datetime.datetime.now()
        (fval,core_time) = back_result
        if core_time > self.running_coreTime:
            self.running_coreTime = core_time

        print("res_back start...")
        if fval.shape[2] == 1:
            self.C[1,:,:] += fval[:,:,0]
        elif fval.shape[2] == 2:
            self.P[1,:,:] += fval[:,:,0]
            self.P[2,:,:] += fval[:,:,1]
        res_etime = datetime.datetime.now()
        print("my res time is " + str((res_etime - res_stime).total_seconds()))

    def linear_main(self, purpose="inclination"):

        # global starttime, endtime
        starttime = datetime.datetime.now()

        pool = mp.Pool(processes=self.cores)
        main_lc, main_wc = myInput.split_cores(self.cores)

        all_sites = np.array([[x,y] for x in range(self.nx) for y in range(self.ny) ]).reshape(self.nx,self.ny,2)
        multi_input = myInput.split_IC(all_sites, self.cores,2, 0,1)

        res_list=[]
        if purpose == "inclination":
            for ki in range(main_wc):
                for kj in range(main_lc):
                    res_one = pool.apply_async(func = self.linear_normal_vector_core, args = (multi_input[ki][kj], ), callback=self.res_back )
                    res_list.append(res_one)
        elif purpose == "curvature":
            for ki in range(main_wc):
                for kj in range(main_lc):
                    res_one = pool.apply_async(func = self.linear_curvature_core, args = (multi_input[ki][kj], ), callback=self.res_back )
                    res_list.append(res_one)


        pool.close()
        pool.join()

        print("core done!")
        # print(res_list[0].get())

        # calculate time
        endtime = datetime.datetime.now()

        self.running_time = (endtime - starttime).total_seconds()
        if purpose == "inclination":
            self.get_errors()
        elif purpose == "curvature":
            self.get_curvature_errors()




if __name__ == '__main__':
    

    nx, ny = 200, 200
    ng = 2
    # cores = 8
    max_iteration = 20
    radius = 80
    filename_save = f"examples/curvature_calculation/BL_Curvature_R{radius}_Iteration_1_{max_iteration}"
    
    BL_errors =np.zeros(max_iteration)
    BL_runningTime = np.zeros(max_iteration)

    # P0,R=myInput.init2IC(nx, ny, ng, "PolyIC.init")
    P0,R=myInput.Circle_IC(nx,ny,radius)
    # P0,R=myInput.Voronoi_IC(nx,ny,ng)
    # P0,R=myInput.Complex2G_IC(nx,ny)
    # P0,R=myInput.Abnormal_IC(nx,ny)
    # P0[:,:,:]=myInput.SmallestGrain_IC(100,100)

    for cores in [4]:
        # loop_times=10
        for loop_times in range(1,max_iteration):


            test1 = linear_class(nx,ny,ng,cores,loop_times,P0,R)
            # test1.linear_main()
            # P = test1.get_P()

            test1.linear_main("curvature")
            C_ln = test1.get_C()


            #%%
            # test1.get_2d_plot('Poly','Bilinear')


            #%% error

            print('loop_times = ' + str(test1.loop_times))
            print('running_time = %.2f' % test1.running_time)
            print('running_core time = %.2f' % test1.running_coreTime)
            print('total_errors = %.2f' % test1.errors)
            print('per_errors = %.3f' % test1.errors_per_site)
            print()


            BL_errors[loop_times-1] = test1.errors_per_site
            BL_runningTime[loop_times-1] = test1.running_coreTime
            
    np.savez(filename_save, BL_errors=BL_errors, BL_runningTime=BL_runningTime)<|MERGE_RESOLUTION|>--- conflicted
+++ resolved
@@ -74,15 +74,15 @@
             self.errors += math.acos(round(abs(ge_dx*self.R[gei,gej,0]+ge_dy*self.R[gei,gej,1]),5))
 
         self.errors_per_site = self.errors/len(ge_gbsites)
-        
+
     def get_curvature_errors(self):
         gce_gbsites = self.get_gb_list()
         for gbSite in gce_gbsites :
             [gcei,gcej] = gbSite
             self.errors += abs(self.R[gcei, gcej, 2] - self.C[1, gcei, gcej])
-            
+
         self.errors_per_site = self.errors/len(gce_gbsites)
-        
+
 
     def get_2d_plot(self,init,algo):
         plt.subplots_adjust(wspace=0.2,right=1.8)
@@ -119,20 +119,15 @@
         for i in range(0,self.nx):
             for j in range(0,self.ny):
                 ip,im,jp,jm = myInput.periodic_bc(self.nx,self.ny,i,j)
-<<<<<<< HEAD
-                if ( ((self.P[0,ip,j]-self.P[0,i,j])!=0) or ((self.P[0,im,j]-self.P[0,i,j])!=0) or ((self.P[0,i,jp]-self.P[0,i,j])!=0) or ((self.P[0,i,jm]-self.P[0,i,j])!=0) ):#\
-                        # and self.P[0,i,j]==grainID:
-=======
-                if ( ((self.P[0,ip,j]-self.P[0,i,j])!=0) or 
-                     ((self.P[0,im,j]-self.P[0,i,j])!=0) or 
-                     ((self.P[0,i,jp]-self.P[0,i,j])!=0) or 
+                if ( ((self.P[0,ip,j]-self.P[0,i,j])!=0) or
+                     ((self.P[0,im,j]-self.P[0,i,j])!=0) or
+                     ((self.P[0,i,jp]-self.P[0,i,j])!=0) or
                      ((self.P[0,i,jm]-self.P[0,i,j])!=0) or
                      ((self.P[0,ip,jp]-self.P[0,i,j])!=0) or
                      ((self.P[0,ip,jm]-self.P[0,i,j])!=0) or
                      ((self.P[0,im,jp]-self.P[0,i,j])!=0) or
                      ((self.P[0,im,jm]-self.P[0,i,j])!=0) )\
                         and self.P[0,i,j]==grainID:
->>>>>>> 12023e80
                     ggn_gbsites.append([i,j])
         return ggn_gbsites
 
@@ -199,7 +194,7 @@
         Iii = (Ipi-Imi)/2 #
         Ijj = (Ipj-Imj)/2 #
         Iij = (Ipij-Imij)/2 #
-        
+
         # if signal == 1:
         #     print(f"I02:{I02}; I1,1-3:{I11},{I12},{I13}; I2,0-4:{I20},{I21},{I22},{I23},{I24}; I3,1-3:{I31},{I32},{I33}; I42:{I42}")
 
@@ -244,13 +239,13 @@
 
 
                     # print(window)
-                    
+
                     # if i==64 and j==65:
                     #     signal = 1
                     # else:
                     #     signal=0
                     fval[i,j,0] = self.calculate_curvature(smoothed_matrix)
-                    
+
 
         print(f"process{core_area_cen} read {test_check_read_num} times and max qsize {test_check_max_qsize}")
         core_etime = datetime.datetime.now()
@@ -283,9 +278,9 @@
 
 
                 ip,im,jp,jm = myInput.periodic_bc(self.nx,self.ny,i,j)
-                if ( ((self.P[0,ip,j]-self.P[0,i,j])!=0) or 
-                     ((self.P[0,im,j]-self.P[0,i,j])!=0) or 
-                     ((self.P[0,i,jp]-self.P[0,i,j])!=0) or 
+                if ( ((self.P[0,ip,j]-self.P[0,i,j])!=0) or
+                     ((self.P[0,im,j]-self.P[0,i,j])!=0) or
+                     ((self.P[0,i,jp]-self.P[0,i,j])!=0) or
                      ((self.P[0,i,jm]-self.P[0,i,j])!=0) or
                      ((self.P[0,ip,jp]-self.P[0,i,j])!=0) or
                      ((self.P[0,ip,jm]-self.P[0,i,j])!=0) or
@@ -362,7 +357,7 @@
 
 
 if __name__ == '__main__':
-    
+
 
     nx, ny = 200, 200
     ng = 2
@@ -370,7 +365,7 @@
     max_iteration = 20
     radius = 80
     filename_save = f"examples/curvature_calculation/BL_Curvature_R{radius}_Iteration_1_{max_iteration}"
-    
+
     BL_errors =np.zeros(max_iteration)
     BL_runningTime = np.zeros(max_iteration)
 
@@ -410,5 +405,5 @@
 
             BL_errors[loop_times-1] = test1.errors_per_site
             BL_runningTime[loop_times-1] = test1.running_coreTime
-            
+
     np.savez(filename_save, BL_errors=BL_errors, BL_runningTime=BL_runningTime)